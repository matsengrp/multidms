--- conflicted
+++ resolved
@@ -154,14 +154,9 @@
     "def variant_mutations_wrt_ref(\n",
     "    func_score_df:pd.DataFrame, \n",
     "    homologs:dict,\n",
-<<<<<<< HEAD
-    "    reference:str,\n",
-    "    homolog_name_col:str\n",
-=======
     "    reference, # HH: could you please change this (and any other parts of code) so that it matches the doc string?\n",
     "    homolog_name_col\n",
     "    #substitution_col HH: should we add `substitution_col`, so that lower down we can define this column once and use it in both this function and binarymap?\n",
->>>>>>> 3aec59fd
     "):\n",
     "    \"\"\"\n",
     "    Takes a dataframe for making a `BinaryMap` object, and adds\n",
@@ -186,30 +181,18 @@
     "        The factor level of homolog_name_col that is the reference.\n",
     "        \n",
     "    homolog_name_col : str\n",
-<<<<<<< HEAD
-    "        The name of the column in func_score_df that identifies the target\n",
-    "        homolog for any given variant.\n",
-    "    \n",
-=======
     "        The name of the column in func_score_df that identifies the\n",
     "        homolog for a given variant.\n",
     "        \n",
     "    reference_homolog_name :\n",
     "        The factor level of homolog_name_col that is the reference.\n",
->>>>>>> 3aec59fd
     "    \n",
     "    Returns\n",
     "    -------\n",
     "        \n",
     "    pd.DataFrame :\n",
-<<<<<<< HEAD
     "        A dataframe with a new column 'var_wrt_ref' that contains\n",
     "        all variant mutations with respect to the wildtype.\n",
-=======
-    "        A dataframe with a new column 'var_wrt_wt' that contains\n",
-    "        all variant mutations with respect to the wildtype amino-\n",
-    "        acid sequence of the reference homolog.\n",
->>>>>>> 3aec59fd
     "    \n",
     "    \"\"\"\n",
     "    \n",
